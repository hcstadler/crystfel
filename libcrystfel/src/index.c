/*
 * index.c
 *
 * Perform indexing (somehow)
 *
<<<<<<< HEAD
 * Copyright © 2012-2016 Deutsches Elektronen-Synchrotron DESY,
=======
 * Copyright © 2012-2017 Deutsches Elektronen-Synchrotron DESY,
>>>>>>> 80b54c66
 *                       a research centre of the Helmholtz Association.
 * Copyright © 2012 Lorenzo Galli
 *
 * Authors:
<<<<<<< HEAD
 *   2010-2016 Thomas White <taw@physics.org>
=======
 *   2010-2017 Thomas White <taw@physics.org>
>>>>>>> 80b54c66
 *   2010-2011 Richard Kirian <rkirian@asu.edu>
 *   2012      Lorenzo Galli
 *   2013      Cornelius Gati <cornelius.gati@cfel.de>
 *   2015      Kenneth Beyerlein <kenneth.beyerlein@desy.de>
 *   2014      Takanori Nakane <nakane.t@gmail.com>
 *
 * This file is part of CrystFEL.
 *
 * CrystFEL is free software: you can redistribute it and/or modify
 * it under the terms of the GNU General Public License as published by
 * the Free Software Foundation, either version 3 of the License, or
 * (at your option) any later version.
 *
 * CrystFEL is distributed in the hope that it will be useful,
 * but WITHOUT ANY WARRANTY; without even the implied warranty of
 * MERCHANTABILITY or FITNESS FOR A PARTICULAR PURPOSE.  See the
 * GNU General Public License for more details.
 *
 * You should have received a copy of the GNU General Public License
 * along with CrystFEL.  If not, see <http://www.gnu.org/licenses/>.
 *
 */

#ifdef HAVE_CONFIG_H
#include <config.h>
#endif

#include <stdlib.h>
#include <stdio.h>
#include <math.h>
#include <string.h>
#include <assert.h>
#include <fenv.h>

#include "image.h"
#include "utils.h"
#include "peaks.h"
#include "dirax.h"
#include "asdf.h"
#include "mosflm.h"
#include "xds.h"
#include "detector.h"
#include "index.h"
#include "geometry.h"
#include "cell-utils.h"
#include "felix.h"
#include "predict-refine.h"
#include "taketwo.h"


static int debug_index(struct image *image)
{
	Crystal *cr = crystal_new();
	UnitCell *cell = cell_new();
	cell_set_reciprocal(cell, +0.0000e9, +0.0000e9, +0.0000e9,
	                          +0.0000e9, +0.0000e9, +0.0000e9,
	                          +0.0000e9, +0.0000e9, +0.0000e9);
	crystal_set_cell(cr, cell);
	image_add_crystal(image, cr);
	return 1;
}


IndexingPrivate **prepare_indexing(IndexingMethod *indm, UnitCell *cell,
                                   struct detector *det, float *ltl,
                                   const char *options)
{
	int n;
	int nm = 0;
	IndexingPrivate **iprivs;

	while ( indm[nm] != INDEXING_NONE ) nm++;
	iprivs = malloc((nm+1) * sizeof(IndexingPrivate *));

	for ( n=0; n<nm; n++ ) {

		int i;
		IndexingMethod in;
		char *str;

		in = indm[n];

		switch ( indm[n] & INDEXING_METHOD_MASK ) {

			case INDEXING_DIRAX :
			iprivs[n] = dirax_prepare(&indm[n], cell, det, ltl);
			break;

			case INDEXING_ASDF :
			iprivs[n] = asdf_prepare(&indm[n], cell, det, ltl);
			break;

			case INDEXING_MOSFLM :
			iprivs[n] = mosflm_prepare(&indm[n], cell, det, ltl);
			break;

			case INDEXING_XDS :
			iprivs[n] = xds_prepare(&indm[n], cell, det, ltl);
			break;

			case INDEXING_DEBUG :
			iprivs[n] = (IndexingPrivate *)strdup("Hello!");
			break;

			case INDEXING_FELIX :
			iprivs[n] = felix_prepare(&indm[n], cell, det, ltl,
			                          options);
			break;

			case INDEXING_TAKETWO :
			iprivs[n] = taketwo_prepare(&indm[n], cell, det, ltl);
			break;

			default :
			ERROR("Don't know how to prepare indexing method %i\n",
			      indm[n]);
			break;

		}

		if ( iprivs[n] == NULL ) return NULL;

		str = indexer_str(indm[n]);
		STATUS("Prepared indexing method %i: %s\n", n, str);
		free(str);

		if ( in != indm[n] ) {
			ERROR("Note: flags were altered to take into account "
			      "the information provided and/or the limitations "
			      "of the indexing method.\nPlease check the "
			      "methods listed above carefully.\n");
		}

		for ( i=0; i<n; i++ ) {
			if ( indm[i] == indm[n] ) {
				ERROR("Duplicate indexing method.\n");
				ERROR("Have you specified some flags which "
				      "aren't accepted by one of your "
				      "chosen indexing methods?\n");
				return NULL;
			}
		}


	}
	iprivs[n] = NULL;

	return iprivs;
}


void cleanup_indexing(IndexingMethod *indms, IndexingPrivate **privs)
{
	int n = 0;

	if ( indms == NULL ) return;  /* Nothing to do */
	if ( privs == NULL ) return;  /* Nothing to do */

	while ( indms[n] != INDEXING_NONE ) {

		switch ( indms[n] & INDEXING_METHOD_MASK ) {

			case INDEXING_NONE :
			break;

			case INDEXING_DIRAX :
			dirax_cleanup(privs[n]);
			break;

			case INDEXING_ASDF :
			asdf_cleanup(privs[n]);
			break;

			case INDEXING_MOSFLM :
			mosflm_cleanup(privs[n]);
			break;

			case INDEXING_XDS :
			xds_cleanup(privs[n]);
			break;

			case INDEXING_FELIX :
			felix_cleanup(privs[n]);
			break;

			case INDEXING_DEBUG :
			free(privs[n]);
			break;

			case INDEXING_TAKETWO :
			taketwo_cleanup(privs[n]);
			break;

			default :
			ERROR("Don't know how to clean up indexing method %i\n",
			      indms[n]);
			break;

		}

		n++;

	}

	free(indms);
	free(privs);
}


void map_all_peaks(struct image *image)
{
	int i, n;

	n = image_feature_count(image->features);

	/* Map positions to 3D */
	for ( i=0; i<n; i++ ) {

		struct imagefeature *f;
		struct rvec r;

		f = image_get_feature(image->features, i);
		if ( f == NULL ) continue;

		r = get_q_for_panel(f->p, f->fs, f->ss,
		                    NULL, 1.0/image->lambda);
		f->rx = r.u;  f->ry = r.v;  f->rz = r.w;

	}
}


/* Return non-zero for "success" */
static int try_indexer(struct image *image, IndexingMethod indm,
                       IndexingPrivate *ipriv)
{
	int i, r;
	int n_bad = 0;

	switch ( indm & INDEXING_METHOD_MASK ) {

		case INDEXING_NONE :
		return 0;

		case INDEXING_DIRAX :
		r = run_dirax(image, ipriv);
		break;

		case INDEXING_ASDF :
		r = run_asdf(image, ipriv);
		break;

		case INDEXING_MOSFLM :
		r = run_mosflm(image, ipriv);
		break;

		case INDEXING_XDS :
		r = run_xds(image, ipriv);
		break;

		case INDEXING_DEBUG :
		r = debug_index(image);
		break;

		case INDEXING_FELIX :
		r = felix_index(image, ipriv);
		break;

		case INDEXING_TAKETWO :
		r = taketwo_index(image, ipriv);
		break;

		default :
		ERROR("Unrecognised indexing method: %i\n", indm);
		return 0;

	}

	for ( i=0; i<r; i++ ) {

		Crystal *cr = image->crystals[image->n_crystals-i-1];
		crystal_set_image(cr, image);
		crystal_set_user_flag(cr, 0);
		crystal_set_profile_radius(cr, 0.02e9);
		crystal_set_mosaicity(cr, 0.0);

		/* Prediction refinement if requested */
		if ( (indm & INDEXING_REFINE)
		   && (refine_prediction(image, cr) != 0) )
		{
			crystal_set_user_flag(cr, 1);
			n_bad++;
		}

	}

	remove_flagged_crystals(image);

	if ( n_bad == r ) return 0;

	return r;
}


static int delete_weakest_peaks(ImageFeatureList *peaks)
{
	int i;
	int np, ndel, n;

	np = image_feature_count(peaks);
	n = 0;
	for ( i=0; i<np; i++ ) {
		if ( image_get_feature(peaks, i) != NULL ) n++;
	}

	if ( n < 6 ) return 1;

	/* Delete 10% weakest peaks */
	ndel = n/10;
	if ( ndel == 0 ) return 1;

	for ( i=n-1; i>n-ndel-1; i-- ) {
		image_remove_feature(peaks, i);
	}

	return 0;
}


static int delete_explained_peaks(struct image *image, Crystal *cr)
{
	double ax, ay, az;
	double bx, by, bz;
	double cx, cy, cz;
	const double min_dist = 0.25;
	int i, nspots = 0, nindexed = 0;

	/* Round towards nearest */
	fesetround(1);

	/* Cell basis vectors for this image */
	cell_get_cartesian(crystal_get_cell(cr), &ax, &ay, &az,
	                   &bx, &by, &bz, &cx, &cy, &cz);

	/* Loop over peaks, checking proximity to nearest reflection */
	for ( i=0; i<image_feature_count(image->features); i++ ) {

		struct imagefeature *f;
		struct rvec q;
		double h, k, l, hd, kd, ld;
		double dsq;

		f = image_get_feature(image->features, i);
		if ( f == NULL ) continue;
		nspots++;

		/* Reciprocal space position of found peak */
		q = get_q_for_panel(f->p, f->fs, f->ss,
		                    NULL, 1.0/image->lambda);

		/* Decimal and fractional Miller indices of nearest
		 * reciprocal lattice point */
		hd = q.u * ax + q.v * ay + q.w * az;
		kd = q.u * bx + q.v * by + q.w * bz;
		ld = q.u * cx + q.v * cy + q.w * cz;
		h = lrint(hd);
		k = lrint(kd);
		l = lrint(ld);

		/* Check distance */
		dsq = pow(h-hd, 2.0) + pow(k-kd, 2.0) + pow(l-ld, 2.0);

		if ( sqrt(dsq) < min_dist ) {
			image_remove_feature(image->features, i);
			nindexed++;
		}
	}

	/* Return TRUE if not enough peaks to continue */
	return (nspots - nindexed) < 5;

}


/* indm = the current indexing method
 * r = the result from try_indexer() on this method just now
 * image = the image structure
 *
 * Returns false for "try again", true for "no, stop now"
 */
static int finished_retry(IndexingMethod indm, int r, struct image *image)
{
	if ( r == 0 ) {

		/* Indexing failed on the previous attempt.  Maybe try again
		 * after poking the peak list a bit */

		if ( indm & INDEXING_RETRY ) {
			/* Retry with fewer peaks */
			return delete_weakest_peaks(image->features);
		} else {
			/* Indexing failed, opted not to try again */
			return 1;
		}

	} else {

		/* Indexing succeeded on previous attempt.  Maybe try again
		 * after deleting the explained peaks */

		if ( indm & INDEXING_MULTI ) {
			/* Remove "used" spots and try for
			 * another lattice */
			Crystal *cr;
			cr = image->crystals[image->n_crystals-1];
			STATUS("WARNING: Multi-lattice indexing does not work"
			       " well in this version.\n");
			return delete_explained_peaks(image, cr);
		} else {
			return 1;
		}

	}
}

void index_pattern(struct image *image,
                   IndexingMethod *indms, IndexingPrivate **iprivs)
{
	index_pattern_2(image, indms, iprivs, NULL);
}


void index_pattern_2(struct image *image, IndexingMethod *indms,
                     IndexingPrivate **iprivs, int *ping)
{
	int n = 0;
	ImageFeatureList *orig;

	if ( indms == NULL ) return;

	map_all_peaks(image);
	image->crystals = NULL;
	image->n_crystals = 0;

	orig = image->features;

	while ( indms[n] != INDEXING_NONE ) {

		int done = 0;
		int r;
		int ntry = 0;
		int success = 0;

		image->features = sort_peaks(orig);

		do {

			r = try_indexer(image, indms[n], iprivs[n]);
			success += r;
			ntry++;
			done = finished_retry(indms[n], r, image);
			if ( ntry > 5 ) done = 1;
			if ( ping != NULL ) (*ping)++;

		} while ( !done );

		image_feature_list_free(image->features);

		/* Stop now if the pattern is indexed (don't try again for more
		 * crystals with a different indexing method) */
		if ( success ) break;

		n++;

	}

	image->indexed_by = indms[n];
	image->features = orig;
}


/* Set the indexer flags for "raw mode" ("--cell-reduction=none") */
static IndexingMethod set_raw(IndexingMethod a)
{
	/* Disable all unit cell checks */
	a &= ~(INDEXING_CHECK_CELL_COMBINATIONS | INDEXING_CHECK_CELL_AXES);
	return a;
}


/* Set the indexer flags for "bad mode" ("--insane) */
static IndexingMethod set_bad(IndexingMethod a)
{
	/* Disable the peak check */
	return a & ~INDEXING_CHECK_PEAKS;
}


/* Set the indexer flags for "axes mode" ("--cell-reduction=compare") */
static IndexingMethod set_axes(IndexingMethod a)
{
	return (a & ~INDEXING_CHECK_CELL_COMBINATIONS)
	          | INDEXING_CHECK_CELL_AXES;
}


/* Set the indexer flags for "combination mode" ("--cell-reduction=reduce") */
static IndexingMethod set_comb(IndexingMethod a)
{
	return (a & ~INDEXING_CHECK_CELL_AXES)
	          | INDEXING_CHECK_CELL_COMBINATIONS;
}


/* Set the indexer flags for "use no lattice type information" */
static IndexingMethod set_nolattice(IndexingMethod a)
{
	return a & ~INDEXING_USE_LATTICE_TYPE;
}


/* Set the indexer flags for "use lattice type information" */
static IndexingMethod set_lattice(IndexingMethod a)
{
	return a | INDEXING_USE_LATTICE_TYPE;
}


/* Set the indexer flags for "use no unit cell parameters" */
static IndexingMethod set_nocellparams(IndexingMethod a)
{
	return a & ~INDEXING_USE_CELL_PARAMETERS;
}


/* Set the indexer flags for "use unit cell parameters" */
static IndexingMethod set_cellparams(IndexingMethod a)
{
	return a | INDEXING_USE_CELL_PARAMETERS;
}


char *indexer_str(IndexingMethod indm)
{
	char *str;

	str = malloc(256);
	if ( str == NULL ) {
		ERROR("Failed to allocate string.\n");
		return NULL;
	}
	str[0] = '\0';

	switch ( indm & INDEXING_METHOD_MASK ) {

		case INDEXING_NONE :
		strcpy(str, "none");
		return str;

		case INDEXING_DIRAX :
		strcpy(str, "dirax");
		break;

		case INDEXING_ASDF :
		strcpy(str, "asdf");
		break;

		case INDEXING_MOSFLM :
		strcpy(str, "mosflm");
		break;

		case INDEXING_FELIX :
		strcpy(str, "felix");
		break;

		case INDEXING_XDS :
		strcpy(str, "xds");
		break;

		case INDEXING_TAKETWO :
		strcpy(str, "taketwo");
		break;

		case INDEXING_SIMULATION :
		strcpy(str, "simulation");
		break;

		case INDEXING_DEBUG :
		strcpy(str, "debug");
		break;

		default :
		ERROR("No test description for indexing method %i\n",
		      indm & INDEXING_METHOD_MASK);
		strcpy(str, "(unknown)");
		break;

	}

	if ( (indm & INDEXING_METHOD_MASK) == INDEXING_SIMULATION ) return str;

	if ( indm & INDEXING_CHECK_CELL_COMBINATIONS ) {
		strcat(str, "-comb");
	} else if ( indm & INDEXING_CHECK_CELL_AXES ) {
		strcat(str, "-axes");
	} else {
		strcat(str, "-raw");
	}

	if ( !(indm & INDEXING_CHECK_PEAKS) ) {
		strcat(str, "-bad");
	}

	if ( indm & INDEXING_USE_LATTICE_TYPE ) {
		strcat(str, "-latt");
	} else {
		strcat(str, "-nolatt");
	}

	if ( indm & INDEXING_USE_CELL_PARAMETERS ) {
		strcat(str, "-cell");
	} else {
		strcat(str, "-nocell");
	}

	if ( indm & INDEXING_RETRY ) {
		strcat(str, "-retry");
	} else {
		strcat(str, "-noretry");
	}

	if ( indm & INDEXING_MULTI ) {
		strcat(str, "-multi");
	} else {
		strcat(str, "-nomulti");
	}

	if ( indm & INDEXING_REFINE ) {
		strcat(str, "-refine");
	} else {
		strcat(str, "-norefine");
	}

	return str;
}


IndexingMethod *build_indexer_list(const char *str)
{
	int n, i;
	char **methods;
	IndexingMethod *list;
	int nmeth = 0;

	n = assplode(str, ",-", &methods, ASSPLODE_NONE);
	list = malloc((n+1)*sizeof(IndexingMethod));

	nmeth = -1;  /* So that the first method is #0 */
	for ( i=0; i<n; i++ ) {

		if ( strcmp(methods[i], "dirax") == 0) {
			list[++nmeth] = INDEXING_DEFAULTS_DIRAX;

		} else if ( strcmp(methods[i], "asdf") == 0) {
			list[++nmeth] = INDEXING_DEFAULTS_ASDF;

		} else if ( strcmp(methods[i], "mosflm") == 0) {
			list[++nmeth] = INDEXING_DEFAULTS_MOSFLM;

		} else if ( strcmp(methods[i], "xds") == 0) {
			list[++nmeth] = INDEXING_DEFAULTS_XDS;

		} else if ( strcmp(methods[i], "felix") == 0) {
			list[++nmeth] = INDEXING_DEFAULTS_FELIX;

		} else if ( strcmp(methods[i], "taketwo") == 0) {
			list[++nmeth] = INDEXING_DEFAULTS_TAKETWO;

		} else if ( strcmp(methods[i], "none") == 0) {
			list[++nmeth] = INDEXING_NONE;

		} else if ( strcmp(methods[i], "simulation") == 0) {
			list[++nmeth] = INDEXING_SIMULATION;
			return list;

		} else if ( strcmp(methods[i], "debug") == 0) {
			list[++nmeth] = INDEXING_DEBUG;
			return list;

		} else if ( strcmp(methods[i], "raw") == 0) {
			list[nmeth] = set_raw(list[nmeth]);

		} else if ( strcmp(methods[i], "bad") == 0) {
			list[nmeth] = set_bad(list[nmeth]);

		} else if ( strcmp(methods[i], "comb") == 0) {
			list[nmeth] = set_comb(list[nmeth]);  /* Default */

		} else if ( strcmp(methods[i], "axes") == 0) {
			list[nmeth] = set_axes(list[nmeth]);

		} else if ( strcmp(methods[i], "latt") == 0) {
			list[nmeth] = set_lattice(list[nmeth]);

		} else if ( strcmp(methods[i], "nolatt") == 0) {
			list[nmeth] = set_nolattice(list[nmeth]);

		} else if ( strcmp(methods[i], "cell") == 0) {
			list[nmeth] = set_cellparams(list[nmeth]);

		} else if ( strcmp(methods[i], "nocell") == 0) {
			list[nmeth] = set_nocellparams(list[nmeth]);

		} else if ( strcmp(methods[i], "retry") == 0) {
			list[nmeth] |= INDEXING_RETRY;

		} else if ( strcmp(methods[i], "noretry") == 0) {
			list[nmeth] &= ~INDEXING_RETRY;

		} else if ( strcmp(methods[i], "multi") == 0) {
			list[nmeth] |= INDEXING_MULTI;

		} else if ( strcmp(methods[i], "nomulti") == 0) {
			list[nmeth] &= ~INDEXING_MULTI;

		} else if ( strcmp(methods[i], "refine") == 0) {
			list[nmeth] |= INDEXING_REFINE;

		} else if ( strcmp(methods[i], "norefine") == 0) {
			list[nmeth] &= ~INDEXING_REFINE;

		} else {
			ERROR("Bad list of indexing methods: '%s'\n", str);
			return NULL;
		}

		free(methods[i]);

	}
	free(methods);
	list[++nmeth] = INDEXING_NONE;

	return list;
}<|MERGE_RESOLUTION|>--- conflicted
+++ resolved
@@ -3,20 +3,12 @@
  *
  * Perform indexing (somehow)
  *
-<<<<<<< HEAD
- * Copyright © 2012-2016 Deutsches Elektronen-Synchrotron DESY,
-=======
  * Copyright © 2012-2017 Deutsches Elektronen-Synchrotron DESY,
->>>>>>> 80b54c66
  *                       a research centre of the Helmholtz Association.
  * Copyright © 2012 Lorenzo Galli
  *
  * Authors:
-<<<<<<< HEAD
- *   2010-2016 Thomas White <taw@physics.org>
-=======
  *   2010-2017 Thomas White <taw@physics.org>
->>>>>>> 80b54c66
  *   2010-2011 Richard Kirian <rkirian@asu.edu>
  *   2012      Lorenzo Galli
  *   2013      Cornelius Gati <cornelius.gati@cfel.de>
